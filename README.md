# Improving Multimodal Emotion Recognition using Tensor Mixer Network and Peaking Labels
This repository contains codebase for Improving Multimodal Emotion Recognition using Tensor Mixer Network and Peaking Labels. Our contributions as follows: 
- We predict 7-class emotions and valence & arousal level with multi-modal input: audio and text at the same time, through [**Tensor Mixer Network**](https://aclanthology.org/D17-1115/)
- We propose `PeakL`, Peaking Labels, to make a peak for flattened/vague multi-rated decisions
- Our work also discovered that learned embeddings after proposed **Tensor Mixer Network** aligns on human-rated valence-arousal maps.

## Work Summary
### Emotion Distributions and Learned Embeddings
- (Left): Human raters valence & arousal emotion cluster maps.
- (Right): Dimensionality reduction with UMAP of our **Tensor Mixer Network** last linear layer before classification/regression.

One can easily see their emotion clusters are aligned with human rated valence & arousal space.
![image](./assets/embed.png)

### Tensor Mixer Network Pipeline
We encode audio and text through pre-trained [wav2vec2](https://huggingface.co/kresnik/wav2vec2-large-xlsr-korean) and [Roberta-large](https://huggingface.co/klue/roberta-large). We pool outputs to produce a single column vector for each data and apply outer products to create modality-fused matrix (tensor-fusion). We feed this matrix to [MLP-mixer](https://arxiv.org/abs/2105.01601) to perform both emotion classification and valence & arousal regression. 
![image](./assets/pipeline.png)
Our Tensor Mixer Network is competitive compared to naive simple concatenation not only in feature vector embedding morphology, but also their performance increment was significant under t-test

| |T|dof|alternative|p-val|CI95%|cohen-d|BF10|power|
|---|---|---|---|---|---|---|---|---|
|epoch/valid_acc|	5.4178	|4	|two-sided|	**0.0056**	|[0.0, 0.02]	|0.6438	|10.689	|0.2005|
|epoch/valid_macrof1|	6.3869	|4|	two-sided|	**0.0031**|	[0.02, 0.04]|	1.3668	|16.54	|0.6345|
|epoch/valid_microf1	|5.4178	|4	|two-sided|	**0.0056**	|[0.0, 0.02]	|0.6438	|10.689|	0.2005|
|epoch/valid_ccc(aro)	|8.6186	|4	|two-sided	|**0.0010**	|[0.13, 0.25]	|5.3679	|37.745|	1.0000|
|epoch/valid_ccc(val)	|7.9099	|4	|two-sided	|**0.0014**	|[0.09, 0.18]	|3.6925	|29.703	|0.9999|

### `PeakL` Distributions
<<<<<<< HEAD
Below figure represents the distribution before and after applying `PeakL`. Distribution after application are represented in orange and one can observe that these distributions are more left-centered (more certain). Our motivation comes from observation that one-hot classification deters regression performance while using soft-labels with naive raters decision deters classification result.
![image](./assets/peakl_arrow.svg)
=======
Below figure represents the distribution before and after applying `PeakL` as below:

$$y^{PeakL} = \frac{1}{1-r}\times min⁡(0, y^{soft}-\frac{r}{K}) \textrm{, where } r=-tanh(\Sigma{{y_i}{log⁡( y_i)}} \textrm{ and } K= \textrm{ total Emotions}$$

Distribution after application are represented in orange and one can observe that these distributions are more left-centered (more certain). Our motivation comes from observation that one-hot classification deters regression performance while using soft-labels with naive raters decision deters classification result.
![image](./assets/peakl.png)
>>>>>>> 1de77884
Performance comparison between `PeakL` and naive soft-labeling was effective. Results are following.

| |T|dof|alternative|p-val|CI95%|cohen-d|BF10|power|
|---|---|---|---|---|---|---|---|---|
|epoch/valid_acc|9.7021|4|two-sided|**0.0006**|[0.01 0.01]|0.4927|52.725|0.1379|
|epoch/valid_macrof1|11.8231|4|two-sided|**0.0003**|[0.01 0.02]|0.7127|92.844|0.2342|
|epoch/valid_microf1|9.7021|4|two-sided|**0.0006**|[0.01 0.01]|0.4927|52.725|0.1379|
|epoch/valid_ccc(aro)|1.567|4|two-sided|*0.1922*|[-0.01  0.02]|0.6379|0.873|0.1977|
|epoch/valid_ccc(val)|3.6245|4|two-sided|**0.0223**|[0.   0.02]|0.7926|3.958|0.2768|


- [Improving Multimodal Emotion Recognition using Tensor Mixer Network and Peaking Labels](#improving-multimodal-emotion-recognition-using-tensor-mixer-network-and-peaking-labels)
  - [Work Summary](#work-summary)
    - [Emotion Distributions and Learned Embeddings](#emotion-distributions-and-learned-embeddings)
    - [Tensor Mixer Network Pipeline](#tensor-mixer-network-pipeline)
    - [`PeakL` Distributions](#peakl-distributions)
  - [1. Data](#1-data)
    - [About Data](#about-data)
  - [2. Code](#2-code)
    - [2.1 Basic Setups](#21-basic-setups)
    - [2.2 Start Training](#22-start-training)
      - [Cold start](#cold-start)
      - [Configure Training](#configure-training)
    - [2.3 Reproduce](#23-reproduce)
  - [3. Miscellaneous](#3-miscellaneous)
    - [Fast Dev](#fast-dev)
    - [Testing Functions with `fire`](#testing-functions-with-fire)
  - [3. Reference](#3-reference)


## 1. Data
### About Data
Data contains 3 modalities
- `.wav`: Audio file
- `.txt`: Script of an audio
- `.csv`: Electrocardiogram & Electrodermal activity data
```
./
├── README.md
├── config/
├── data/
├── erc/
├── train.py
├── requirements.txt
├── setup.sh
└── train.sh
```

```
./data
├── KEMDy19/
│   ├── ECG/
│   ├── EDA/
│   ├── TEMP/
│   ├── annotation/
│   └── wav/
├── KEMDy20_v1_1/
│   ├── EDA/
│   ├── IBI/
│   ├── TEMP/
│   ├── annotation/
│   └── wav/
```


## 2. Code
### 2.1 Basic Setups
```zsh
(base) conda create -n erc python=3.10
(base) conda activate erc
(erc) chmod +x ./setup.sh
(erc) ./setup.sh
```
- Put data and the source code on the same hierarchy. Prevent hard copy and use soft-link instead: `ln -s ACTUAL_DATA_PATH data`

### 2.2 Start Training
#### Cold start
Easy way to start our training code without configuration changes. Please note that it takes around **6-7 hours on a single RTX 3080**
```zsh
(erc) chmod +x train.sh
(erc) sh train.sh
```
#### Configure Training
We recommend our **dataset to be created before training** (It is possible to train end-to-end with `train.py` script only). We use [`huggingface dataset`](https://huggingface.co/docs/datasets/index) and `.map` function from this library sometimes provokes an unknown error that does not start pre-processing or gets deadlocked when using `num_proc > 1` for multiprocessing. Dataset creation can be done via following commands:
```zsh
python -m fire erc.datasets HF_KEMD --mode=train --validation_fold=${valfold}
python -m fire erc.datasets HF_KEMD --mode=valid --validation_fold=${valfold}
```
With default configuration runs with [config/train.yaml](./config/train.yaml)
```zsh
python train.py
```

We use hydra for CLI execution of training codes. One can add arguments to override values from default configuration via CLI as following
```zsh
python train.py trainer.accelerator=cpu dataset.validation_fold=3
```

### 2.3 Reproduce
To reproduce the full table in our paper, run the following
```bash
(erc) chmod +x reproduce.sh
(erc) sh reproduce.sh
```

## 3. Miscellaneous
### Fast Dev
In cases where GPU is not available or debugging is required, below command reduces number of dataset being forwarded.
```zsh
python train.py dataset.num_data=4 dataloader.batch_size=4 trainer.accelerator=cpu
```
or use `lightning`s' [`fast_dev_run`](https://lightning.ai/docs/pytorch/stable/common/trainer.html#fast-dev-run) flag. (_Runs n if set to n (int) else 1 if set to True batch(es) of train, val and test to find any bugs (ie: a sort of unit test). Default: False._)
```zsh
python train.py +trainer.fast_dev_run=True
```

### Testing Functions with `fire`
One may need to test a specific function on CLI. Writing an extra script for such temporal task is very nagging. Use **`fire` library** to boost-up productivity. For example,
* Create huggingface `datasets`
    ```zsh
    (erc) python -m fire erc.datasets HF_KEMD --dataset_name="kemdy19"
    ```

## 3. Reference
* [Model info](./erc/model/README.md)
* [Competition Links](https://aifactory.space/competition/detail/2234)<|MERGE_RESOLUTION|>--- conflicted
+++ resolved
@@ -26,18 +26,12 @@
 |epoch/valid_ccc(val)	|7.9099	|4	|two-sided	|**0.0014**	|[0.09, 0.18]	|3.6925	|29.703	|0.9999|
 
 ### `PeakL` Distributions
-<<<<<<< HEAD
-Below figure represents the distribution before and after applying `PeakL`. Distribution after application are represented in orange and one can observe that these distributions are more left-centered (more certain). Our motivation comes from observation that one-hot classification deters regression performance while using soft-labels with naive raters decision deters classification result.
-![image](./assets/peakl_arrow.svg)
-=======
 Below figure represents the distribution before and after applying `PeakL` as below:
 
 $$y^{PeakL} = \frac{1}{1-r}\times min⁡(0, y^{soft}-\frac{r}{K}) \textrm{, where } r=-tanh(\Sigma{{y_i}{log⁡( y_i)}} \textrm{ and } K= \textrm{ total Emotions}$$
 
 Distribution after application are represented in orange and one can observe that these distributions are more left-centered (more certain). Our motivation comes from observation that one-hot classification deters regression performance while using soft-labels with naive raters decision deters classification result.
-![image](./assets/peakl.png)
->>>>>>> 1de77884
-Performance comparison between `PeakL` and naive soft-labeling was effective. Results are following.
+![image](./assets/peakl_arros.svg)
 
 | |T|dof|alternative|p-val|CI95%|cohen-d|BF10|power|
 |---|---|---|---|---|---|---|---|---|
