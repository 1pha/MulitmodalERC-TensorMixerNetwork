import os 

import pandas as pd
import numpy as np
from tqdm.auto import tqdm
from pathlib import Path
from collections import defaultdict

import torch 
from datasets import Dataset, load_from_disk

import erc
from erc.utils import get_logger
from erc.constants import columns_kemdy19, columns_kemdy20


logger = get_logger()


def get_folds(num_session: int = 20, num_folds = 5) -> dict:
    """ Return a sequential fold split information
    For KEMDy19: 20 sessions
    For KEMDy20_v_1_1: 40 sessions """
    ns, div = num_session, num_folds
    num_sessions: list = [ns // div + (1 if x < ns % div else 0)  for x in range (div)]
    fold_dict = dict()
    for f in range(num_folds):
        s = sum(num_sessions[:f])
        e = s + num_sessions[f]
        fold_dict[f] = range(s + 1, e + 1) # Because sessions starts from 1
    return fold_dict


def eda_preprocess(file_path: str) -> pd.DataFrame:
    """ on_bad_line이 있어서 (column=4 or  3으로 일정하지 않아) 4줄로 통일 하는 함수 """
    columns = ["EDA_value", "a", "b", "Segment ID"]

    with open(file_path, "r") as f:
        lines = f.readlines()

    new_lines = []
    for line in tqdm(lines):
        line = line.rstrip()
        if len(line.split(",")) <= 3:
            line += ",None"  # 4줄로 만들어주기 .
        new_lines.append(line.split(","))

    return pd.DataFrame(new_lines, columns=columns).replace("None", np.nan).dropna()


def merge_csv_kemdy19(
    base_path: str | Path = "./data/KEMDy19",
    save_path: str | Path = "./data/kemdy19.csv",
    exclude_multilabel: bool = True,
) -> pd.DataFrame:
    """ Merges all .csv files to create integrated single dataframe for all segments and sessions.
    Iterates `base_path` annotation directory and reads in seperated csvs.
    Note that this will always overwrite csv file on save_path (no handlings)
    """
    # Annotation (ECG / EDA / Emotion / Valence & Arousal)
    male_annot_expr = "./annotation/Session*_M_*"
    female_annot_expr = "./annotation/Session*_F_*"

    base_path, save_path = Path(base_path), Path(save_path)

    male_annots = sorted(base_path.rglob(male_annot_expr))
    female_annots = sorted(base_path.rglob(female_annot_expr))
    assert (len(male_annots) > 0) & (len(female_annots) > 0),\
        f"Annotations does not exists. Check {base_path / male_annot_expr}"

    total_df = pd.DataFrame()
    pbar = tqdm(
        iterable=zip(male_annots, female_annots),
        desc=f"Processing ECG / EDA / Label from {base_path}",
        total=min(len(male_annots), len(female_annots))
    )
    for m_ann, f_ann in pbar:
        m_df = pd.read_csv(m_ann).dropna()[list(columns_kemdy19.keys())]
        f_df = pd.read_csv(f_ann).dropna()[list(columns_kemdy19.keys())]

        # Sess01_impro03, Sess01_impro04의 TEMP와 E4-EDA값이 결측
        # 다른 Session에서도 결측값은 있으나, 해당 두 세션에는 결측값이 너무 많아 유효한 데이터가 아니라고 판단하여
        # 모두 사용하지 않기로함
        _drop_scripts = ['Sess01_impro03', 'Sess01_impro04', 'Sess03_script04', 'Sess06_script02', 'Sess07_script02']
        m_df = m_df[~(m_df["Segment ID"].str.contains('|'.join(_drop_scripts)))]
        f_df = f_df[~(f_df["Segment ID"].str.contains('|'.join(_drop_scripts)))]

        # 각 발화의 성별에 대한 감정만 추출
        m_df = m_df[m_df["Segment ID"].str.contains("M")]
        f_df = f_df[f_df["Segment ID"].str.contains("F")]

        # 다시 합쳐서 정렬
        tmp_df = pd.concat([m_df, f_df], axis=0).sort_values("Numb")
        total_df = pd.concat([total_df, tmp_df], axis=0)

    
    logger.info(f"New dataframe saved as {save_path}")
    total_df.columns = list(columns_kemdy19.values())
    if exclude_multilabel:
        total_df = total_df[~total_df['emotion'].str.contains(';')]
    if save_path:
        total_df.to_csv(save_path, index=False)
    return total_df


def merge_csv_kemdy20(
    base_path: str | Path = "./data/KEMDy20_v1_1",
    save_path: str | Path = "./data/kemdy20.csv",
    exclude_multilabel: bool = True,
) -> pd.DataFrame:
    """ Merges all .csv files to create integrated single dataframe for all segments and sessions.
    Iterates `base_path` annotation directory and reads in seperated csvs.
    Note that this will always overwrite csv file on save_path (no handlings)
    
    Since behavior of two datasets KEMDy19 and KEMDy20_v1_1 is different,
    function was unfortuantely diverged.
    """
    # Annotation (ECG / EDA / Emotion / Valence & Arousal)
    base_path, save_path = Path(base_path), Path(save_path)
    annot_fmt = "annotation/*.csv"
    annots = sorted(base_path.rglob(annot_fmt))
    assert len(annots) > 0, f"Annotations does not exists. Check {base_path / annot_fmt}"

    total_df = pd.DataFrame()
    pbar = tqdm(
        iterable=annots,
        desc=f"Processing {base_path}",
        total=len(annots)
    )
    for ann in pbar:
        df = pd.read_csv(ann).dropna().iloc[1:, list(columns_kemdy20.keys())]
        total_df = pd.concat([total_df, df], axis=0).sort_values("Numb")
    
    logger.info(f"New dataframe saved as {save_path}")
    total_df.columns = list(columns_kemdy20.values())
    if exclude_multilabel:
        total_df = total_df[~total_df['emotion'].str.contains(';')]
    if save_path:
        total_df.to_csv(save_path, index=False)
    return total_df


def generate_datasets(
<<<<<<< HEAD
        dataset_ : torch.utils.data.Dataset, 
        save_name : str = 'audio_dataset_19',
        mode : str = 'train',
        validation_fold : int = 4,
        overrides : bool = False,
    ) -> Dataset:
    # select columns 
    origin_name = ['wav', 'wav_mask', 'emotion', 'valence', 'arousal', 'gender'][:3]
    convert_name = ['input_values', 'attention_mask', 'labels','valence','arousal', 'gender'][:3]
    save_name = os.path.join(save_name, f'{mode}_{validation_fold:02d}')
    
    total_train_dataset_dict = defaultdict(list)

    # check existance 
    if (os.path.exists(save_name) == False) or (overrides==True):

        pbar = tqdm(total = len(dataset_)+1)
        for idx, batch in enumerate(dataset_):
            total_train_dataset_dict["id"].append(idx) # give primary key_
            for key_, c_key_ in zip(origin_name, convert_name):
                
                total_train_dataset_dict[c_key_].append(batch[key_])
            pbar.update(1)
        
        # generage dataset from dict and save 
=======
    dataset_: torch.utils.data.Dataset, 
    save_name: str = 'audio_dataset_19',
    mode: str = 'train',
    validation_fold: int = -1,
    overrides: bool = False,
    exclude_columns: list = None
) -> Dataset:
    # select columns
    column_dict = {
        "wav": "wav",
        "txt": "txt",
        "emotion": "label",
        "valence": "valence",
        "arousal": "arousal",
        "gender": "gender,"
    }
    save_name = os.path.join(save_name,
                             f'{mode}_{validation_fold:02d}' if validation_fold > 0 else "")

    total_train_dataset_dict, num_error_cases = defaultdict(list), set()
    # Check existence
    if (os.path.exists(save_name) == False) or (overrides == True):
        pbar = tqdm(iterable=dataset_)
        for idx, data in enumerate(pbar):
            total_train_dataset_dict["id"].append(idx) # give primary key
            for key_, c_key_ in column_dict.items():
                if key_ in data:
                    total_train_dataset_dict[c_key_].append(data[key_])
                else:
                    # Skipping error 5 occuring casese from KEMDy19
                    num_error_cases.add(idx)
                    try:
                        total_train_dataset_dict["id"].remove(idx)
                    except:
                        pass

        # Generate dataset from dict and save 
>>>>>>> 53d6fa20
        ds = Dataset.from_dict(total_train_dataset_dict)
        ds.save_to_disk(save_name)
    else:
        ds = load_from_disk(save_name).with_format("torch")
    return ds


def run_generate_datasets(dataset_name="kemdy19"):
    """ Loadds torch dataset and dump it into huggingface dataset
    This is utilize huggingface datasets' `map` method.
    This function will override existing datasets."""

    _ds_kwargs = {
        "tokenizer_name": None, "max_length_wav": None, "validation_fold": -1
    }
    dataset_: torch.utils.data.Dataset = {
        "kemdy19": erc.datasets.KEMDy19Dataset(**_ds_kwargs),
        "kemdy20": erc.datasets.KEMDy20Dataset(**_ds_kwargs),
    }[dataset_name]
    ds = generate_datasets(dataset_=dataset_,
                           validation_fold=-1,
                           save_name=dataset_name,
                           overrides=True,)
    return ds<|MERGE_RESOLUTION|>--- conflicted
+++ resolved
@@ -141,33 +141,6 @@
 
 
 def generate_datasets(
-<<<<<<< HEAD
-        dataset_ : torch.utils.data.Dataset, 
-        save_name : str = 'audio_dataset_19',
-        mode : str = 'train',
-        validation_fold : int = 4,
-        overrides : bool = False,
-    ) -> Dataset:
-    # select columns 
-    origin_name = ['wav', 'wav_mask', 'emotion', 'valence', 'arousal', 'gender'][:3]
-    convert_name = ['input_values', 'attention_mask', 'labels','valence','arousal', 'gender'][:3]
-    save_name = os.path.join(save_name, f'{mode}_{validation_fold:02d}')
-    
-    total_train_dataset_dict = defaultdict(list)
-
-    # check existance 
-    if (os.path.exists(save_name) == False) or (overrides==True):
-
-        pbar = tqdm(total = len(dataset_)+1)
-        for idx, batch in enumerate(dataset_):
-            total_train_dataset_dict["id"].append(idx) # give primary key_
-            for key_, c_key_ in zip(origin_name, convert_name):
-                
-                total_train_dataset_dict[c_key_].append(batch[key_])
-            pbar.update(1)
-        
-        # generage dataset from dict and save 
-=======
     dataset_: torch.utils.data.Dataset, 
     save_name: str = 'audio_dataset_19',
     mode: str = 'train',
@@ -205,7 +178,6 @@
                         pass
 
         # Generate dataset from dict and save 
->>>>>>> 53d6fa20
         ds = Dataset.from_dict(total_train_dataset_dict)
         ds.save_to_disk(save_name)
     else:
