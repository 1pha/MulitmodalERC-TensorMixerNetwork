--- conflicted
+++ resolved
@@ -36,24 +36,6 @@
     optimizer = hydra.utils.instantiate(cfg.optimizer, params=model.parameters())
 
     train_loader = hydra.utils.instantiate(cfg.dataloader, dataset=train_dataset)
-<<<<<<< HEAD
-    
-    accelerator = Accelerator()
-    model, optimizer, train_loader = accelerator.prepare(model, optimizer, train_loader)
-
-    for _, batch in enumerate(train_loader): 
-        labels = batch['emotion']
-        inputs = {"input_values": batch['wav'],
-                "attention_mask": batch['wav_mask']}
-        logits = model(**inputs).logits
-        loss = criterion(logits, labels.long())
-
-        optimizer.zero_grad()
-        accelerator.backward(loss)
-        optimizer.step()
-
-    return 0
-=======
     ddp_kwargs = DistributedDataParallelKwargs(find_unused_parameters=True)
     accelerator = Accelerator(device_placement=True, kwargs_handlers=[ddp_kwargs])
     model, optimizer, train_loader, criterion = accelerator.prepare(
@@ -64,7 +46,6 @@
         loop(batch=batch, model=model, criterion=criterion, optimizer=optimizer, accelerator=accelerator)
         accelerator.wait_for_everyone()
     return
->>>>>>> e80d2409
 
 if __name__=="__main__":
     main()